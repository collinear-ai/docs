---
title: "Create Safety Assessment"
description: "Use the Collinear AI Platform to create a new safety assessment"
icon: "shield-check"
---

## What is a Safety Assessment?

A **Safety Assessment** measures how well your model adheres to safety guidelines when generating responses. Collinear AI uses proprietary **safety judges** to assess risks like harmful, biased, or inappropriate content.

This helps you:

-   Detect and categorize unsafe outputs
-   Benchmark model behavior against safety standards
-   Ensure alignment with responsible AI practices

## Interactive Walkthrough

Want to see it in action? Follow this guided demo to create your safety run:

<<<<<<< HEAD
<div style={{ position:"relative",paddingBottom:"calc(51.66666666666667% + 41px)",height:0,width:"100%" }}>
<iframe src="https://demo.arcade.software/9oikuZGZ9GFWNielIiVJ?embed&embed_mobile=tab&embed_desktop=inline&show_copy_link=true" title="Creating A Safety Run" frameBorder="0" loading="lazy" allowFullScreen allow="clipboard-write" style={{ position:"absolute",top:0,left:0,width:"100%",height:"100%",colorScheme:"light" }} />

=======
<div
    style={{
        position: "relative",
        paddingBottom: "calc(51.66666666666667% + 41px)",
        height: 0,
        width: "100%",
    }}
>
    <iframe
        src="https://demo.arcade.software/9oikuZGZ9GFWNielIiVJ?embed&embed_mobile=tab&embed_desktop=inline&show_copy_link=true"
        title="Creating A Safety Run"
        frameBorder="0"
        loading="lazy"
        allowFullScreen
        allow="clipboard-write"
        style={{
            position: "absolute",
            top: 0,
            left: 0,
            width: "100%",
            height: "100%",
            colorScheme: "light",
        }}
    />
>>>>>>> b1cbc7a9
</div>

## Judge Types

Choose the appropriate safety judge based on your assessment needs:

### 1. **Collinear Guard**

Collinear AI’s proprietary Likert-based model using a 1–5 rating scale.

-   This judge allows the user to customize the rating scale to match your evaluation criteria using a 1 (lowest) to 5 (highest) likert scale.
-   It assigns each conversation a primary risk category to accelerate vulnerability identification.

### 2. **Collinear Guard Nano**

Collinear AI's proprietary binary classification model that evaluates specific safety dimensions.

-   This judge provides a pass or fail rating to each conversation within a dataset based on Collinear's safety criteria.
-   Similar to Collinear Guard, it also assigns each conversation a primary risk category to accelerate vulnerability identification.

### 3. **Llama Guard 3**

Meta's off-the-shelf safety evaluation model.

-   Plug-and-play judge with no customization needed.
-   Great for quick or comparative benchmarks.

### 4. **LLM-as-a-Judge**

Use any model with a custom prompt template.

-   Integrate your own model and customize the rating criteria or the entire prompt.

---

## Next Steps

Once you've selected a judge, you'll be guided to Run the evaluation and view results

Need help picking the right judge? Reach out to [support](mailto:support@collinear.ai)<|MERGE_RESOLUTION|>--- conflicted
+++ resolved
@@ -18,36 +18,9 @@
 
 Want to see it in action? Follow this guided demo to create your safety run:
 
-<<<<<<< HEAD
 <div style={{ position:"relative",paddingBottom:"calc(51.66666666666667% + 41px)",height:0,width:"100%" }}>
 <iframe src="https://demo.arcade.software/9oikuZGZ9GFWNielIiVJ?embed&embed_mobile=tab&embed_desktop=inline&show_copy_link=true" title="Creating A Safety Run" frameBorder="0" loading="lazy" allowFullScreen allow="clipboard-write" style={{ position:"absolute",top:0,left:0,width:"100%",height:"100%",colorScheme:"light" }} />
 
-=======
-<div
-    style={{
-        position: "relative",
-        paddingBottom: "calc(51.66666666666667% + 41px)",
-        height: 0,
-        width: "100%",
-    }}
->
-    <iframe
-        src="https://demo.arcade.software/9oikuZGZ9GFWNielIiVJ?embed&embed_mobile=tab&embed_desktop=inline&show_copy_link=true"
-        title="Creating A Safety Run"
-        frameBorder="0"
-        loading="lazy"
-        allowFullScreen
-        allow="clipboard-write"
-        style={{
-            position: "absolute",
-            top: 0,
-            left: 0,
-            width: "100%",
-            height: "100%",
-            colorScheme: "light",
-        }}
-    />
->>>>>>> b1cbc7a9
 </div>
 
 ## Judge Types
